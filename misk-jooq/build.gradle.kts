dependencies {
  implementation(Dependencies.guava)
  implementation(Dependencies.guice)
  implementation(Dependencies.javaxInject)
  implementation(Dependencies.jooq)
  implementation(Dependencies.kotlinxCoroutines)
  api(Dependencies.kotlinRetry)
  implementation(project(":misk"))
  implementation(project(":misk-core"))
  implementation(project(":misk-inject"))
  api(project(":misk-jdbc"))
  api(project(":wisp-logging"))

  testImplementation(Dependencies.assertj)
  testApi(project(":misk-testing"))
  testApi(project(":misk-jdbc-testing"))

  // Needed to generate jooq test db classes
  jooqGenerator(Dependencies.mysql)
}

afterEvaluate {
  project.tasks.dokka {
    outputDirectory = "$rootDir/docs/0.x"
    outputFormat = "gfm"
  }
}

apply(from = "$rootDir/gradle-mvn-publish.gradle")

// Needed to generate jooq test db classes
buildscript {
  dependencies {
    classpath("gradle.plugin.com.boxfuse.client:flyway-release:5.0.2")
    classpath(Dependencies.mysql)
  }
}
// Needed to generate jooq test db classes
plugins {
<<<<<<< HEAD
  id("org.flywaydb.flyway") version "7.11.0"
  id("nu.studer.jooq") version "6.0"
=======
  id("org.flywaydb.flyway") version "7.11.2"
  id("nu.studer.jooq") version "5.2.2"
>>>>>>> b4104ac3
}

// Needed to generate jooq test db classes
flyway {
  url = "jdbc:mysql://localhost:3500/misk-jooq-test-codegen"
  user = "root"
  password = "root"
  schemas = arrayOf("jooq")
  locations = arrayOf("filesystem:${project.projectDir}/src/test/resources/db-migrations")
  sqlMigrationPrefix = "v"
}
// Needed to generate jooq test db classes
jooq {
  version.set("3.14.8")
  edition.set(nu.studer.gradle.jooq.JooqEdition.OSS)

  configurations {
    create("main") {
      generateSchemaSourceOnCompilation.set(false)
      jooqConfiguration.apply {
        jdbc.apply {
          driver = "com.mysql.cj.jdbc.Driver"
          url = "jdbc:mysql://localhost:3500/misk-jooq-test-codegen"
          user = "root"
          password = "root"
        }
        generator.apply {
          name = "org.jooq.codegen.KotlinGenerator"
          database.apply {
            name = "org.jooq.meta.mysql.MySQLDatabase"
            inputSchema = "jooq"
            outputSchema = "jooq"
            includes = ".*"
            excludes = "(.*?FLYWAY_SCHEMA_HISTORY)|(.*?schema_version)"
            recordVersionFields = "version"
          }
          generate.apply {
            isJavaTimeTypes = true
          }
          target.apply {
            packageName = "misk.jooq.testgen"
            directory   = "${project.projectDir}/src/test/generated/kotlin"
          }
        }
      }
    }
  }
}
// Needed to generate jooq test db classes
val generateJooq by project.tasks
generateJooq.dependsOn("flywayMigrate")

// Needed to generate jooq test db classes
// If you are using this as an example for your service, remember to add the generated code to your
// main source set instead of your tests as it is done below.
sourceSets.getByName("test").java.srcDirs
  .add(File("${project.projectDir}/src/test/generated/kotlin"))<|MERGE_RESOLUTION|>--- conflicted
+++ resolved
@@ -37,13 +37,8 @@
 }
 // Needed to generate jooq test db classes
 plugins {
-<<<<<<< HEAD
-  id("org.flywaydb.flyway") version "7.11.0"
+  id("org.flywaydb.flyway") version "7.11.2"
   id("nu.studer.jooq") version "6.0"
-=======
-  id("org.flywaydb.flyway") version "7.11.2"
-  id("nu.studer.jooq") version "5.2.2"
->>>>>>> b4104ac3
 }
 
 // Needed to generate jooq test db classes
