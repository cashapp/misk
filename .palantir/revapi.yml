--- conflicted
+++ resolved
@@ -400,7 +400,6 @@
         \ misk.clustering.weights.ClusterWeightProvider, ===misk.clustering.DefaultCluster===,\
         \ misk.clustering.dynamo.DynamoClusterConfig)"
       justification: "No external usage, this prevents deprecation of existing function"
-<<<<<<< HEAD
   "2024.01.03.221827-0ebadb0":
     com.squareup.misk:misk:
     - code: "java.method.numberOfParametersChanged"
@@ -420,7 +419,6 @@
         \ misk.Action, com.netflix.concurrency.limits.Limiter<java.lang.String>, java.time.Clock,\
         \ org.slf4j.event.Level, misk.web.interceptors.MiskConcurrencyLimiterEnabledFeature)"
       justification: "the interceptor constructor is only called from the guice binding"
-=======
   "2024.01.05.050732-580e44f":
     com.squareup.misk:misk-clustering-dynamodb:
     - code: "java.annotation.added"
@@ -490,5 +488,4 @@
     - code: "java.method.addedToInterface"
       new: "method long misk.redis.Redis::zremRangeByRank(java.lang.String, misk.redis.Redis.ZRangeRankMarker,\
         \ misk.redis.Redis.ZRangeRankMarker)"
-      justification: "adding wrappers to support zremrangebyrank, zcard"
->>>>>>> 8ba49bc9
+      justification: "adding wrappers to support zremrangebyrank, zcard"