--- conflicted
+++ resolved
@@ -12,7 +12,6 @@
   private val delegate = AwsEnvironment()
 
   @Provides fun awsRegion(envVarLoader: EnvVarLoader): AwsRegion {
-<<<<<<< HEAD
     val awsRegion = delegate.awsRegion(envVarLoader)
     return awsRegion.toMiskAwsRegion()
   }
@@ -20,14 +19,6 @@
   @Provides fun awsAccountId(envVarLoader: EnvVarLoader): AwsAccountId {
     val awsAccountId = delegate.awsAccountId(envVarLoader)
     return awsAccountId.toMiskAwsAccountId()
-=======
-    return AwsRegion(envVarLoader.getEnvironmentVariable("REGION"))
-  }
-
-  @Provides fun awsAccountId(envVarLoader: EnvVarLoader): AwsAccountId {
-    return AwsAccountId(envVarLoader.getEnvironmentVariable("ACCOUNT_ID"))
->>>>>>> a68d491a
-  }
 }
 
 /**
