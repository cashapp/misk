--- conflicted
+++ resolved
@@ -124,7 +124,6 @@
         log.info { "shutting down receiver for ${queue.queueName}" }
         return Status.NO_RESCHEDULE
       }
-<<<<<<< HEAD
       val now = clock.instant()
       val size = if (cachedConsumerCount == null || now.isAfter(cacheExpiry)) {
         sqsConsumerAllocator.computeSqsConsumersForPod(queue.name, receiverPolicy).also {
@@ -137,10 +136,6 @@
       val futures = List(size) {
         CompletableFuture.supplyAsync({ receive() }, receivingThreads)
       }
-=======
-      val size = sqsConsumerAllocator.computeSqsConsumersForPod(queue.name, receiverPolicy)
-      val futures = List(size) { CompletableFuture.supplyAsync({ receive() }, receivingThreads) }
->>>>>>> b6899886
 
       // Either all messages are consumed and processed successfully, or we signal failure.
       // If none of the received consume any messages, return NO_WORK for backoff.
