package misk.inject

import com.google.inject.AbstractModule
import com.google.inject.Binder
import com.google.inject.Key
import com.google.inject.TypeLiteral
import com.google.inject.binder.AnnotatedBindingBuilder
import com.google.inject.binder.LinkedBindingBuilder
import com.google.inject.binder.ScopedBindingBuilder
import com.google.inject.multibindings.MapBinder
import com.google.inject.multibindings.Multibinder
import com.google.inject.util.Types
import java.lang.reflect.Type
import kotlin.reflect.KClass

/**
 * A class that provides helper methods for working with Kotlin and Guice, allowing implementing
 * classes to operate in the Kotlin type system rather than converting to Java.
 *
 * The more Kotlin friendly API allows calls like:
 *
 * ```
 * bind(Foo::class.java).to(RealFoo::class.java)
 * ```
 *
 * To be rewritten as:
 * ```
 * bind<Foo>().to<RealFoo>()
 * ```
 */
abstract class KAbstractModule : AbstractModule() {
  protected class KotlinAnnotatedBindingBuilder<X>(
    private val annotatedBuilder: AnnotatedBindingBuilder<X>
  ) : AnnotatedBindingBuilder<X> by annotatedBuilder {
    inline fun <reified T : Annotation> annotatedWith(): LinkedBindingBuilder<X> {
      return annotatedWith(T::class.java)
    }
  }

  protected inline fun <reified T : Any> bind(): KotlinAnnotatedBindingBuilder<in T> {
    return KotlinAnnotatedBindingBuilder<T>(binder().bind(T::class.java))
  }

  protected inline fun <reified T : Any> LinkedBindingBuilder<in T>.to(): ScopedBindingBuilder {
    return to(T::class.java)
  }

  protected inline fun <reified T : Any> requireBinding() {
    requireBinding(T::class.java)
  }

  protected inline fun <reified T : Any> multibind(
    annotation: KClass<out Annotation>? = null
  ): LinkedBindingBuilder<T> = newMultibinder<T>(annotation).addBinding()

  protected inline fun <reified T : Any> multibind(
    annotation: Annotation
  ): LinkedBindingBuilder<T> = newMultibinder<T>(annotation).addBinding()

  protected inline fun <reified T : Any, reified A : Annotation> multibind():
    LinkedBindingBuilder<T> = newMultibinder<T>(A::class).addBinding()

  protected inline fun <reified T : Any> newMultibinder(
    annotation: KClass<out Annotation>? = null
  ): Multibinder<T> = newMultibinder(T::class, annotation)

  protected inline fun <reified T : Any> newMultibinder(
    annotation: Annotation
  ): Multibinder<T> = newMultibinder(Key.get(T::class.java, annotation))

  @Suppress("UNCHECKED_CAST")
  protected fun <T : Any> newMultibinder(
    type: KClass<T>,
    annotation: KClass<out Annotation>? = null
  ): Multibinder<T> {
    return when (annotation) {
      null -> newMultibinder(Key.get(type.java))
      else -> newMultibinder(Key.get(type.java, annotation.java))
    }
  }

  @Suppress("UNCHECKED_CAST")
  protected fun <T : Any> newMultibinder(
    key: Key<T>
  ): Multibinder<T> {
    val type = key.typeLiteral.type

    val setOfT = parameterizedType<Set<*>>(type).typeLiteral() as TypeLiteral<Set<T>>
    val mutableSetOfTKey = key.ofType(setOfT) as Key<MutableSet<T>>
    val setOfOutT =
<<<<<<< HEAD
      parameterizedType<Set<*>>(Types.subtypeOf(type.java)).typeLiteral() as TypeLiteral<Set<T>>
    val setOfOutTKey = setOfOutT.toKey(annotation)
    val listOfT = parameterizedType<List<*>>(type.java).typeLiteral() as TypeLiteral<List<T>>
    val listOfOutT =
      parameterizedType<List<*>>(Types.subtypeOf(type.java)).typeLiteral() as TypeLiteral<List<T>>
    val listOfOutTKey = listOfOutT.toKey(annotation)
    val listOfTKey = listOfT.toKey(annotation)
    bind(listOfOutTKey).toProvider(
      ListProvider(mutableSetOfTKey, getProvider(mutableSetOfTKey))
    )
    bind(setOfOutTKey).to(setOfT.toKey(annotation))
=======
        parameterizedType<Set<*>>(Types.subtypeOf(type)).typeLiteral() as TypeLiteral<Set<T>>
    val setOfOutTKey = key.ofType(setOfOutT)
    val listOfT = parameterizedType<List<*>>(type).typeLiteral() as TypeLiteral<List<T>>
    val listOfOutT =
        parameterizedType<List<*>>(Types.subtypeOf(type)).typeLiteral() as TypeLiteral<List<T>>
    val listOfOutTKey = key.ofType(listOfOutT)
    val listOfTKey = key.ofType(listOfT)
    bind(listOfOutTKey).toProvider(
        ListProvider(mutableSetOfTKey, getProvider(mutableSetOfTKey)))
    bind(setOfOutTKey).to(key.ofType(setOfT))
>>>>>>> b3528f35
    bind(listOfTKey).to(listOfOutTKey)

    return Multibinder.newSetBinder(binder(), key)
  }

  protected inline fun <reified K : Any, reified V : Any> newMapBinder(
    annotation: KClass<out Annotation>? = null
  ): MapBinder<K, V> = newMapBinder(K::class, V::class, annotation)

  protected fun <K : Any, V : Any> newMapBinder(
    keyType: KClass<K>,
    valueType: KClass<V>,
    annotation: KClass<out Annotation>? = null
  ): MapBinder<K, V> = newMapBinder(keyType.typeLiteral(), valueType.typeLiteral(), annotation)

  protected fun <K : Any, V : Any> newMapBinder(
    keyType: TypeLiteral<K>,
    valueType: TypeLiteral<V>,
    annotation: KClass<out Annotation>? = null
  ): MapBinder<K, V> {
    val mapOfKV = mapOfType(keyType, valueType).toKey(annotation)
    val mapOfKOutV = mapOfType<K, V>(keyType.type, valueType.subtype()).toKey(annotation)
    val mapOfOutKV = mapOfType<K, V>(keyType.subtype(), valueType.type).toKey(annotation)
    val mapOfOutKOutV = mapOfType<K, V>(keyType.subtype(), valueType.subtype()).toKey(annotation)

    bind(mapOfKOutV).to(mapOfKV)
    bind(mapOfOutKV).to(mapOfKV)
    bind(mapOfOutKOutV).to(mapOfKV)

    return when (annotation) {
      null -> MapBinder.newMapBinder(binder(), keyType, valueType)
      else -> MapBinder.newMapBinder(binder(), keyType, valueType, annotation.java)
    }
  }

  override fun binder(): Binder = super.binder().skipSources(KAbstractModule::class.java)

  @Suppress("UNCHECKED_CAST") // The type system isn't aware of constructed types.
  private fun <K, V> mapOfType(keyType: Type, valueType: Type): TypeLiteral<Map<K, V>> =
    Types.mapOf(keyType, valueType).typeLiteral() as TypeLiteral<Map<K, V>>

  private fun <T : Any> TypeLiteral<T>.subtype(): Type = Types.subtypeOf(type)
}<|MERGE_RESOLUTION|>--- conflicted
+++ resolved
@@ -88,7 +88,6 @@
     val setOfT = parameterizedType<Set<*>>(type).typeLiteral() as TypeLiteral<Set<T>>
     val mutableSetOfTKey = key.ofType(setOfT) as Key<MutableSet<T>>
     val setOfOutT =
-<<<<<<< HEAD
       parameterizedType<Set<*>>(Types.subtypeOf(type.java)).typeLiteral() as TypeLiteral<Set<T>>
     val setOfOutTKey = setOfOutT.toKey(annotation)
     val listOfT = parameterizedType<List<*>>(type.java).typeLiteral() as TypeLiteral<List<T>>
@@ -100,18 +99,6 @@
       ListProvider(mutableSetOfTKey, getProvider(mutableSetOfTKey))
     )
     bind(setOfOutTKey).to(setOfT.toKey(annotation))
-=======
-        parameterizedType<Set<*>>(Types.subtypeOf(type)).typeLiteral() as TypeLiteral<Set<T>>
-    val setOfOutTKey = key.ofType(setOfOutT)
-    val listOfT = parameterizedType<List<*>>(type).typeLiteral() as TypeLiteral<List<T>>
-    val listOfOutT =
-        parameterizedType<List<*>>(Types.subtypeOf(type)).typeLiteral() as TypeLiteral<List<T>>
-    val listOfOutTKey = key.ofType(listOfOutT)
-    val listOfTKey = key.ofType(listOfT)
-    bind(listOfOutTKey).toProvider(
-        ListProvider(mutableSetOfTKey, getProvider(mutableSetOfTKey)))
-    bind(setOfOutTKey).to(key.ofType(setOfT))
->>>>>>> b3528f35
     bind(listOfTKey).to(listOfOutTKey)
 
     return Multibinder.newSetBinder(binder(), key)
