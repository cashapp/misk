--- conflicted
+++ resolved
@@ -46,23 +46,19 @@
     // One annotated Int.
     newMultibinder<Int>(TestAnnotation::class).addBinding().toInstance(1)
 
-<<<<<<< HEAD
+    // Two annotated colors.
     newMultibinder<Color>(TestAnnotation::class).addBinding().toInstance(
       Blue()
     )
     newMultibinder<Color>(TestAnnotation::class).addBinding().toInstance(
       Red()
     )
-=======
-    // Two annotated colors.
-    newMultibinder<Color>(TestAnnotation::class).addBinding().toInstance(Blue())
     multibind<Color>(TestAnnotation::class).toInstance(Red())
 
     // Three named ints.
     newMultibinder<Int>(Names.named("hello")).addBinding().toInstance(1)
     multibind<Int>(Names.named("hello")).toInstance(2)
     multibind<Int>(Names.named("hello")).toInstance(3)
->>>>>>> b3528f35
 
     // One unannotated color.
     newMultibinder<Color>().addBinding().toInstance(Blue())
