package misk

/** Information about the authenticated caller of a given action */
data class MiskCaller @JvmOverloads constructor(
  /** Present if the caller is an authenticated peer service */
  val service: String? = null,

  /** Present if the caller is a human user, typically from an SSO proxy */
  val user: String? = null,

  /** Set of capabilities given to a human user, typically provided by the SSO infrastructure */
  val capabilities: Set<String> = setOf()
) {
  init {
    require(service != null || user != null) { "one of service or user is required" }
    require(service == null || user == null) { "only one of service or user is allowed" }
  }

  /** The identity of the calling principal, regardless of whether they are a service or a user */
  val principal: String get() = service ?: user!!

  /** We don't like to log usernames. */
  override fun toString(): String {
    return if (user != null) {
      "user=${user.firstOrNull() ?: ""}███████, capabilities=$capabilities"
    } else {
      "service=$service"
    }
  }

  /**
   * Check whether the caller has one of allowedCapabilities.
   */
  fun hasCapability(allowedCapabilities: Set<String>) =
    capabilities.any { allowedCapabilities.contains(it) }

  /**
   * Check whether this is a service-to-service call from one of allowedServices.
   */
  fun isService(allowedServices: Set<String>) = service != null && allowedServices.contains(service)

  /** Determine based on allowed capabilities/services if the caller is permitted */
<<<<<<< HEAD
  @Deprecated("This has been inlined into AccessInterceptor.isAuthorized()")
=======
  @Deprecated("This has been inlined into AccessInterceptor.isAuthorized().",
    replaceWith = ReplaceWith("caller.hasCapability(allowedCapabilities) || caller.isService(allowedServices)"))
>>>>>>> 84efe3fb
  fun isAllowed(allowedCapabilities: Set<String>, allowedServices: Set<String>): Boolean {
    // Allow if we don't have any requirements on service or capability
    if (allowedServices.isEmpty() && allowedCapabilities.isEmpty()) return true

    // Allow if the caller has provided an allowed service
    if (service != null && allowedServices.contains(service)) return true

    // Allow if the caller has provided an allowed capability
    return capabilities.any { allowedCapabilities.contains(it) }
  }
}<|MERGE_RESOLUTION|>--- conflicted
+++ resolved
@@ -40,12 +40,8 @@
   fun isService(allowedServices: Set<String>) = service != null && allowedServices.contains(service)
 
   /** Determine based on allowed capabilities/services if the caller is permitted */
-<<<<<<< HEAD
-  @Deprecated("This has been inlined into AccessInterceptor.isAuthorized()")
-=======
   @Deprecated("This has been inlined into AccessInterceptor.isAuthorized().",
     replaceWith = ReplaceWith("caller.hasCapability(allowedCapabilities) || caller.isService(allowedServices)"))
->>>>>>> 84efe3fb
   fun isAllowed(allowedCapabilities: Set<String>, allowedServices: Set<String>): Boolean {
     // Allow if we don't have any requirements on service or capability
     if (allowedServices.isEmpty() && allowedCapabilities.isEmpty()) return true
