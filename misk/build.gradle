sourceSets {
  main.resources {
    srcDirs += [
      'web/tabs/admin-dashboard/lib',
      'web/tabs/config/lib',
      'web/tabs/database/lib',
      'web/tabs/web-actions/lib',
    ]
    exclude '**/node_modules'
  }
}

dependencies {
<<<<<<< HEAD
  compile dep.kotlinStdLibJdk8
  compile dep.bouncycastle
  compile dep.guava
  compile dep.guice
  compile dep.guiceMultibindings
  compile dep.javaxInject
  compile dep.okHttp
  compile dep.okio
  compile dep.kotlinReflection
  compile dep.moshiCore
  compile dep.moshiKotlin
  compile dep.moshiAdapters
  compile dep.jettyHttp2
  compile dep.jettyServer
  compile dep.jettyUnixSocket
  compile dep.servletApi
  compile dep.jettyAlpnJava
  compile dep.jettyServlet
  compile dep.jettyServlets
  compile dep.jettyWebsocketServlet
  compile dep.jettyWebsocketServer
  compile dep.kubernetesClient
  compile dep.wireGrpcClient
  compile dep.wireMoshiAdapter
  compile dep.wireRuntime
  compile dep.jacksonDatabind
  compile dep.jacksonDataformatYaml
  compile dep.jacksonKotlin
  compile dep.jacksonJsr310
  compile dep.jCommander
  compile dep.openTracing
  compile dep.openTracingUtil
  compile dep.openTracingOkHttp
  compile dep.retrofit
  compile dep.retrofitMoshi
  compile dep.retrofitProtobuf
  compile dep.retrofitWire
  compile dep.jaxbApi
  compile dep.prometheusClient
  compile dep.prometheusHotspot
  compile dep.jnrUnixsocket
  compile dep.concurrencyLimitsCore
  compile project(':misk-actions')
  compile project(':misk-core')
  compile project(':misk-inject')
  compile project(':misk-metrics')
  compile project(':misk-prometheus')
  compile project(':misk-service')
=======
  implementation dep.kotlinStdLibJdk8
  implementation dep.bouncycastle
  implementation dep.guava
  implementation dep.guice
  implementation dep.guiceMultibindings
  implementation dep.javaxInject
  implementation dep.okHttp
  implementation dep.okio
  implementation dep.kotlinReflection
  implementation dep.moshiCore
  implementation dep.moshiKotlin
  implementation dep.moshiAdapters
  implementation dep.jettyHttp2
  implementation dep.jettyServer
  implementation dep.jettyUnixSocket
  implementation dep.servletApi
  implementation dep.jettyAlpnJava
  implementation dep.jettyServlet
  implementation dep.jettyServlets
  implementation dep.jettyWebsocketServlet
  implementation dep.jettyWebsocketServer
  implementation dep.kubernetesClient
  implementation dep.loggingApi
  implementation dep.wireGrpcClient
  implementation dep.wireRuntime
  implementation dep.jacksonDatabind
  implementation dep.jacksonDataformatYaml
  implementation dep.jacksonKotlin
  implementation dep.jacksonJsr310
  implementation dep.jCommander
  implementation dep.openTracing
  implementation dep.openTracingUtil
  implementation dep.openTracingOkHttp
  implementation dep.retrofit
  implementation dep.retrofitMoshi
  implementation dep.retrofitProtobuf
  implementation dep.retrofitWire
  implementation dep.jaxbApi
  implementation dep.prometheusClient
  implementation dep.prometheusHotspot
  implementation dep.jnrUnixsocket
  implementation dep.concurrencyLimitsCore
  implementation project(':misk-actions')
  implementation project(':misk-core')
  implementation project(':misk-inject')
  implementation project(':misk-metrics')
  implementation project(':misk-prometheus')
  implementation project(':misk-service')
>>>>>>> 771a3e87

  testImplementation dep.kotlinxCoroutines
  testImplementation dep.mockitoCore
  testImplementation project(':misk-testing')
  testImplementation dep.junit4Api
  testImplementation dep.assertj
  testImplementation dep.kotlinTest
  testImplementation (dep.okHttpMockWebServer) {
    exclude group: 'junit'
  }
  testImplementation dep.openTracingMock
  testImplementation dep.guavaTestLib
}

afterEvaluate { project ->
  project.tasks.dokka {
    outputDirectory = "$rootDir/docs/0.x"
    outputFormat = 'gfm'
  }
}

apply from: "$rootDir/gradle-mvn-publish.gradle"<|MERGE_RESOLUTION|>--- conflicted
+++ resolved
@@ -11,56 +11,6 @@
 }
 
 dependencies {
-<<<<<<< HEAD
-  compile dep.kotlinStdLibJdk8
-  compile dep.bouncycastle
-  compile dep.guava
-  compile dep.guice
-  compile dep.guiceMultibindings
-  compile dep.javaxInject
-  compile dep.okHttp
-  compile dep.okio
-  compile dep.kotlinReflection
-  compile dep.moshiCore
-  compile dep.moshiKotlin
-  compile dep.moshiAdapters
-  compile dep.jettyHttp2
-  compile dep.jettyServer
-  compile dep.jettyUnixSocket
-  compile dep.servletApi
-  compile dep.jettyAlpnJava
-  compile dep.jettyServlet
-  compile dep.jettyServlets
-  compile dep.jettyWebsocketServlet
-  compile dep.jettyWebsocketServer
-  compile dep.kubernetesClient
-  compile dep.wireGrpcClient
-  compile dep.wireMoshiAdapter
-  compile dep.wireRuntime
-  compile dep.jacksonDatabind
-  compile dep.jacksonDataformatYaml
-  compile dep.jacksonKotlin
-  compile dep.jacksonJsr310
-  compile dep.jCommander
-  compile dep.openTracing
-  compile dep.openTracingUtil
-  compile dep.openTracingOkHttp
-  compile dep.retrofit
-  compile dep.retrofitMoshi
-  compile dep.retrofitProtobuf
-  compile dep.retrofitWire
-  compile dep.jaxbApi
-  compile dep.prometheusClient
-  compile dep.prometheusHotspot
-  compile dep.jnrUnixsocket
-  compile dep.concurrencyLimitsCore
-  compile project(':misk-actions')
-  compile project(':misk-core')
-  compile project(':misk-inject')
-  compile project(':misk-metrics')
-  compile project(':misk-prometheus')
-  compile project(':misk-service')
-=======
   implementation dep.kotlinStdLibJdk8
   implementation dep.bouncycastle
   implementation dep.guava
@@ -85,6 +35,7 @@
   implementation dep.kubernetesClient
   implementation dep.loggingApi
   implementation dep.wireGrpcClient
+  implementation dep.wireMoshiAdapter
   implementation dep.wireRuntime
   implementation dep.jacksonDatabind
   implementation dep.jacksonDataformatYaml
@@ -109,7 +60,6 @@
   implementation project(':misk-metrics')
   implementation project(':misk-prometheus')
   implementation project(':misk-service')
->>>>>>> 771a3e87
 
   testImplementation dep.kotlinxCoroutines
   testImplementation dep.mockitoCore
