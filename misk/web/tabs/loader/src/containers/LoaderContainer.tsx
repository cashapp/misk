import { IMiskAdminTab } from "@misk/common"
<<<<<<< HEAD
import { NavTopbarComponent, NoMatchComponent, ResponsiveContainer } from "@misk/components"
=======
import { NavTopbarComponent, NoMatchComponent } from "@misk/components"
>>>>>>> df3182de
import { RouterState } from "connected-react-router"
import * as React from "react"
import { connect } from "react-redux"
import { Route, Switch } from "react-router"
import { Link } from "react-router-dom"
import styled from "styled-components"
import { dispatchLoader } from "../actions"
import { MountingDivComponent, ScriptComponent } from "../components"
import { ILoaderState, IState } from "../reducers"
import { IMultibinder } from "../utils/binder"

export interface ILoaderProps {
  loader: ILoaderState
  router: RouterState
  cacheTabEntries: (MiskBinder: IMultibinder) => any
  getComponentsAndTabs: () => any
  getTabs: () => any
  getComponent: (tab: IMiskAdminTab) => any
  registerComponent: (name: string, Component: any) => any
}

<<<<<<< HEAD
const TabContainer = styled(ResponsiveContainer)`
  position: relative;
  top: 100px;
  padding-left: 5px;
=======
const TabContainer = styled.div`
  position: relative;
  top: 100px;
  width: 1000px;
  margin: 0 auto;
>>>>>>> df3182de
`

class LoaderContainer extends React.Component<ILoaderProps> {
  async componentDidMount() {
    this.props.getTabs()
  }

  buildTabRouteMountingDiv(tab: IMiskAdminTab) {
    return(<Route path={`/_admin/${tab.slug}/`} render={() => <MountingDivComponent tab={tab}/>}/>)
  }

  render() {
    const { adminTabs } = this.props.loader
    if (adminTabs) {
      const tabLinks = Object.entries(adminTabs).map(([,tab]) => <Link key={tab.slug} to={`/_admin/${tab.slug}/`}>{tab.name}<br/></Link>)
      return (
        <div>
<<<<<<< HEAD
          <NavTopbarComponent home="/_admin" name="Misk Admin Loader" links={adminTabs} />
          <NavSidebarComponent adminTabs={adminTabs} />
          {Object.entries(adminTabs).map(([key,tab]) => (<ScriptComponent key={key} tab={tab}/>))}
          <Switch>
            <Route component={NoMatchComponent}/>
          </Switch>
          <hr/>
          <h1>Loader Debug</h1>
          <Link to="/_admin/">Home</Link><br/>
          {tabLinks}
          <Link to="/_admin/asdf/asdf/asdf/asdf/">Bad Link</Link><br/>
=======
          <NavTopbarComponent home="/_admin/" name="Misk" links={adminTabs}/>
          <TabContainer>
            {Object.entries(adminTabs).map(([key,tab]) => (<ScriptComponent key={key} tab={tab}/>))}
            <Switch>
              <Route component={NoMatchComponent}/>
            </Switch>
            <h1>Loader Debug</h1>
            <Link to="/_admin/">Home</Link><br/>
            {tabLinks}
            <Link to="/_admin/asdf/asdf/asdf/asdf/">Bad Link</Link><br/>
          </TabContainer>
>>>>>>> df3182de
        </div>
      )
    } else {
      return (
        <div>
          <p>Loading Tabs...</p>
        </div>
      )
    }
  }
}

const mapStateToProps = (state: IState) => ({
  loader: state.loader.toJS(),
  router: state.router
})

const mapDispatchToProps = {
  cacheTabEntries: dispatchLoader.cacheTabEntries,
  getComponent: dispatchLoader.getOneComponent,
  getComponentsAndTabs: dispatchLoader.getAllComponentsAndTabs,
  getTabs: dispatchLoader.getAllTabs,
  registerComponent: dispatchLoader.registerComponent
}

export default connect(mapStateToProps, mapDispatchToProps)(LoaderContainer)<|MERGE_RESOLUTION|>--- conflicted
+++ resolved
@@ -1,9 +1,5 @@
 import { IMiskAdminTab } from "@misk/common"
-<<<<<<< HEAD
 import { NavTopbarComponent, NoMatchComponent, ResponsiveContainer } from "@misk/components"
-=======
-import { NavTopbarComponent, NoMatchComponent } from "@misk/components"
->>>>>>> df3182de
 import { RouterState } from "connected-react-router"
 import * as React from "react"
 import { connect } from "react-redux"
@@ -25,18 +21,10 @@
   registerComponent: (name: string, Component: any) => any
 }
 
-<<<<<<< HEAD
 const TabContainer = styled(ResponsiveContainer)`
   position: relative;
   top: 100px;
   padding-left: 5px;
-=======
-const TabContainer = styled.div`
-  position: relative;
-  top: 100px;
-  width: 1000px;
-  margin: 0 auto;
->>>>>>> df3182de
 `
 
 class LoaderContainer extends React.Component<ILoaderProps> {
@@ -54,19 +42,6 @@
       const tabLinks = Object.entries(adminTabs).map(([,tab]) => <Link key={tab.slug} to={`/_admin/${tab.slug}/`}>{tab.name}<br/></Link>)
       return (
         <div>
-<<<<<<< HEAD
-          <NavTopbarComponent home="/_admin" name="Misk Admin Loader" links={adminTabs} />
-          <NavSidebarComponent adminTabs={adminTabs} />
-          {Object.entries(adminTabs).map(([key,tab]) => (<ScriptComponent key={key} tab={tab}/>))}
-          <Switch>
-            <Route component={NoMatchComponent}/>
-          </Switch>
-          <hr/>
-          <h1>Loader Debug</h1>
-          <Link to="/_admin/">Home</Link><br/>
-          {tabLinks}
-          <Link to="/_admin/asdf/asdf/asdf/asdf/">Bad Link</Link><br/>
-=======
           <NavTopbarComponent home="/_admin/" name="Misk" links={adminTabs}/>
           <TabContainer>
             {Object.entries(adminTabs).map(([key,tab]) => (<ScriptComponent key={key} tab={tab}/>))}
@@ -78,7 +53,6 @@
             {tabLinks}
             <Link to="/_admin/asdf/asdf/asdf/asdf/">Bad Link</Link><br/>
           </TabContainer>
->>>>>>> df3182de
         </div>
       )
     } else {
