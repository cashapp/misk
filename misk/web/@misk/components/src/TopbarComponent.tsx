import { Alignment, Button, Collapse, Icon, Navbar, NavbarDivider, NavbarGroup, NavbarHeading } from "@blueprintjs/core"
import { IconNames } from "@blueprintjs/icons"
import { IMiskAdminTab, IMiskAdminTabCategories } from "@misk/common"
import * as React from "react"
import { Link } from "react-router-dom"
import styled from "styled-components"
import { ResponsiveContainer } from "."

export interface ITopbarProps {
  homeName: string
  homeUrl: string
  links?: IMiskAdminTabCategories
  menuButtonShow?: boolean
}

const MiskNavbar = styled(Navbar)`
  background-color: #29333a;
  min-height: 74px;
  margin-bottom: 20px;
  box-sizing: border-box;
  border: 1px solid #14191c;
  padding-top: 10px;
  position: fixed;
  top: 0px;
  z-index: 1010;
<<<<<<< HEAD
=======
  
  a {
    color: #9da2a6;
    text-decoration: none;
  }
  a:hover {
    color: #fff;
    text-decoration: none;
  }
>>>>>>> ccef9792
`

const MiskNavbarGroup = styled(NavbarGroup)`
  font-size: 13px !important;
  font-weight: 600 !important;
  line-height: 20px;
<<<<<<< HEAD
=======
  padding-left: 15px;
  padding-right: 15px;
>>>>>>> ccef9792
  position: relative;
  color: #9da2a6;
  &:hover {
    color: #fff;
    text-decoration: none;
  }
  @media (max-width: 860px) {
    padding-left: 50px;
  }
  @media (min-width: 992px) and (max-width: 1075px) {
    padding-left: 50px;
  }
  @media (min-width: 1200px) and (max-width: 1275px) {
    padding-left: 50px;
  }
`

const MiskNavbarHeading = styled(NavbarHeading)`
  font-size: 24px;
<<<<<<< HEAD
  text-decoration: none;
  text-transform: uppercase;
=======
>>>>>>> ccef9792
  letter-spacing: 0px;
  padding-top: 25px;
  padding-bottom: 27px;
  color: #cecece
`

<<<<<<< HEAD
const MiskLink = styled(Link)`
=======
const MiskNavbarLink = styled(Link)`
>>>>>>> ccef9792
  font-size: 16px;
  font-weight: 500;
  color: #9da2a6;
  text-decoration: none;
  letter-spacing: 1px;
<<<<<<< HEAD
  &:hover {
    color: #fff;
    text-decoration: none;
  }
`

const MiskNavbarLink = styled(MiskLink)`
  text-transform: uppercase;
=======
>>>>>>> ccef9792
  padding-top: 30px;
  padding-bottom: 27px;
`

const MiskNavbarDivider = styled(NavbarDivider)`
  border: none
`

const MiskMenuButton = styled(Button)`
  background-color: #29333a !important;
  box-shadow: none !important;
  background-image: none !important;
  top: 15px;
  left: 15px;
  position: absolute;
  z-index: 1020;
`

const MiskMenuIcon = styled(Icon)`
  color: #9da2a6 !important;
<<<<<<< HEAD
=======

>>>>>>> ccef9792
  &:hover {
    color: #fff;
  }
`

const MiskCollapse = styled(Collapse)`
  color: #fff;
  background-color: #29333a;
  display: block;
<<<<<<< HEAD
  margin: 60px -20px 0 -20px;
=======
  margin: 0 -20px;
  margin-top: 63px;
  z-index: 1000;
>>>>>>> ccef9792
`

const MiskMenu = styled.div`
  min-height: 250px;
<<<<<<< HEAD
  @media (max-width: 768px) {
    padding: 0 20px 20px 20px;
  }
`

const MiskMenuLinks = styled.div`
  display: flex;
  flex-direction: row;
  flex-wrap: wrap;
  padding-bottom: 35px;
`

const MiskMenuLink = styled(MiskLink)`
  flex-basis: 300px;
  padding: 5px 0;
  color: #cecece;
`

const MiskMenuCategory = styled.span`
  font-size: 24px;
  color: #9da2a6;
  letter-spacing: 0px;  
  display: block;
`

const MiskMenuDivider = styled.hr`
  border-color: #9da2a6;
  margin: 5px 0 10px 0;
=======
  padding: 30px;
  z-index: 1001;
>>>>>>> ccef9792
`

export class TopbarComponent extends React.Component<ITopbarProps, {}> {
  public state = {
    isOpen: false
  }

  public render() {
    const { isOpen } = this.state
    const { homeName, homeUrl, links, menuButtonShow } = this.props
    return(
      <MiskNavbar>
        {menuButtonShow === true ? <MiskMenuButton onClick={this.handleClick}><MiskMenuIcon iconSize={32} icon={isOpen ? IconNames.CROSS : IconNames.MENU}/></MiskMenuButton>:<div/>}
        <ResponsiveContainer>
        <MiskNavbarGroup align={Alignment.LEFT} className="bp3-dark">
<<<<<<< HEAD
          <MiskNavbarLink to={homeUrl}><MiskNavbarHeading>{homeName}</MiskNavbarHeading></MiskNavbarLink>
          <MiskNavbarDivider/>
=======
          <MiskNavbarDivider/>
          <MiskNavbarDivider/>
          <MiskNavbarLink to={homeUrl}>
            <MiskNavbarHeading>{homeName}</MiskNavbarHeading>
          </MiskNavbarLink>
>>>>>>> ccef9792
        </MiskNavbarGroup>
        </ResponsiveContainer>
        <MiskCollapse isOpen={isOpen} keepChildrenMounted={true}>
          <ResponsiveContainer>
            <MiskMenu>
<<<<<<< HEAD
              {links ? Object.entries(links).map(([categoryName,categoryLinks]) => this.renderMenuCategory(categoryName,categoryLinks)) : <span>Loading...</span>}
=======
              {links ? Object.entries(links).map(([,link]) => <MiskNavbarLink onClick={this.handleClick} to={link.url_path_prefix} key={link.slug}>{link.name}</MiskNavbarLink>) : <span>Loading...</span>}
>>>>>>> ccef9792
            </MiskMenu>
          </ResponsiveContainer>
        </MiskCollapse>
      </MiskNavbar>
    )
  }

<<<<<<< HEAD
  private renderMenuCategory(name: string, links: IMiskAdminTab[]) {
    return (
      <div>
        <MiskMenuCategory>{name}</MiskMenuCategory>
        <MiskMenuDivider/>
        <MiskMenuLinks>
          {links.map((link: IMiskAdminTab) => <MiskMenuLink key={link.slug} onClick={this.handleClick} to={link.url_path_prefix}>{link.name}</MiskMenuLink>)}
        </MiskMenuLinks>
      </div>
    )

  }

=======
>>>>>>> ccef9792
  private handleClick = () => {
    this.setState({...this.state, isOpen: !this.state.isOpen})
  }
}
  <|MERGE_RESOLUTION|>--- conflicted
+++ resolved
@@ -23,29 +23,12 @@
   position: fixed;
   top: 0px;
   z-index: 1010;
-<<<<<<< HEAD
-=======
-  
-  a {
-    color: #9da2a6;
-    text-decoration: none;
-  }
-  a:hover {
-    color: #fff;
-    text-decoration: none;
-  }
->>>>>>> ccef9792
 `
 
 const MiskNavbarGroup = styled(NavbarGroup)`
   font-size: 13px !important;
   font-weight: 600 !important;
   line-height: 20px;
-<<<<<<< HEAD
-=======
-  padding-left: 15px;
-  padding-right: 15px;
->>>>>>> ccef9792
   position: relative;
   color: #9da2a6;
   &:hover {
@@ -65,28 +48,20 @@
 
 const MiskNavbarHeading = styled(NavbarHeading)`
   font-size: 24px;
-<<<<<<< HEAD
   text-decoration: none;
   text-transform: uppercase;
-=======
->>>>>>> ccef9792
   letter-spacing: 0px;
   padding-top: 25px;
   padding-bottom: 27px;
   color: #cecece
 `
 
-<<<<<<< HEAD
 const MiskLink = styled(Link)`
-=======
-const MiskNavbarLink = styled(Link)`
->>>>>>> ccef9792
   font-size: 16px;
   font-weight: 500;
   color: #9da2a6;
   text-decoration: none;
   letter-spacing: 1px;
-<<<<<<< HEAD
   &:hover {
     color: #fff;
     text-decoration: none;
@@ -95,8 +70,6 @@
 
 const MiskNavbarLink = styled(MiskLink)`
   text-transform: uppercase;
-=======
->>>>>>> ccef9792
   padding-top: 30px;
   padding-bottom: 27px;
 `
@@ -117,10 +90,6 @@
 
 const MiskMenuIcon = styled(Icon)`
   color: #9da2a6 !important;
-<<<<<<< HEAD
-=======
-
->>>>>>> ccef9792
   &:hover {
     color: #fff;
   }
@@ -130,18 +99,11 @@
   color: #fff;
   background-color: #29333a;
   display: block;
-<<<<<<< HEAD
   margin: 60px -20px 0 -20px;
-=======
-  margin: 0 -20px;
-  margin-top: 63px;
-  z-index: 1000;
->>>>>>> ccef9792
 `
 
 const MiskMenu = styled.div`
   min-height: 250px;
-<<<<<<< HEAD
   @media (max-width: 768px) {
     padding: 0 20px 20px 20px;
   }
@@ -170,10 +132,6 @@
 const MiskMenuDivider = styled.hr`
   border-color: #9da2a6;
   margin: 5px 0 10px 0;
-=======
-  padding: 30px;
-  z-index: 1001;
->>>>>>> ccef9792
 `
 
 export class TopbarComponent extends React.Component<ITopbarProps, {}> {
@@ -189,26 +147,14 @@
         {menuButtonShow === true ? <MiskMenuButton onClick={this.handleClick}><MiskMenuIcon iconSize={32} icon={isOpen ? IconNames.CROSS : IconNames.MENU}/></MiskMenuButton>:<div/>}
         <ResponsiveContainer>
         <MiskNavbarGroup align={Alignment.LEFT} className="bp3-dark">
-<<<<<<< HEAD
           <MiskNavbarLink to={homeUrl}><MiskNavbarHeading>{homeName}</MiskNavbarHeading></MiskNavbarLink>
           <MiskNavbarDivider/>
-=======
-          <MiskNavbarDivider/>
-          <MiskNavbarDivider/>
-          <MiskNavbarLink to={homeUrl}>
-            <MiskNavbarHeading>{homeName}</MiskNavbarHeading>
-          </MiskNavbarLink>
->>>>>>> ccef9792
         </MiskNavbarGroup>
         </ResponsiveContainer>
         <MiskCollapse isOpen={isOpen} keepChildrenMounted={true}>
           <ResponsiveContainer>
             <MiskMenu>
-<<<<<<< HEAD
               {links ? Object.entries(links).map(([categoryName,categoryLinks]) => this.renderMenuCategory(categoryName,categoryLinks)) : <span>Loading...</span>}
-=======
-              {links ? Object.entries(links).map(([,link]) => <MiskNavbarLink onClick={this.handleClick} to={link.url_path_prefix} key={link.slug}>{link.name}</MiskNavbarLink>) : <span>Loading...</span>}
->>>>>>> ccef9792
             </MiskMenu>
           </ResponsiveContainer>
         </MiskCollapse>
@@ -216,7 +162,6 @@
     )
   }
 
-<<<<<<< HEAD
   private renderMenuCategory(name: string, links: IMiskAdminTab[]) {
     return (
       <div>
@@ -230,8 +175,6 @@
 
   }
 
-=======
->>>>>>> ccef9792
   private handleClick = () => {
     this.setState({...this.state, isOpen: !this.state.isOpen})
   }
