package misk.security.authz

import jakarta.inject.Inject
import misk.Action
import misk.ApplicationInterceptor
import misk.Chain
import misk.MiskCaller
import misk.exceptions.UnauthenticatedException
import misk.exceptions.UnauthorizedException
import misk.scope.ActionScoped
import wisp.logging.getLogger
import kotlin.reflect.KClass

class AccessInterceptor private constructor(
  val allowedServices: Set<String>,
  val allowedCapabilities: Set<String>,
  private val caller: ActionScoped<MiskCaller?>,
  private val allowAnyService: Boolean,
  private val excludeServicesFromWildcard: Set<String>
) : ApplicationInterceptor {

  override fun intercept(chain: Chain): Any {
    val caller = caller.get() ?: throw UnauthenticatedException()
    if (!isAuthorized(caller)) {
      logger.warn { "$caller is not allowed to access ${chain.action}" }
      throw UnauthorizedException()
    }

    return chain.proceed(chain.args)
  }

  internal class Factory @Inject internal constructor(
    private val caller: @JvmSuppressWildcards ActionScoped<MiskCaller?>,
    private val registeredEntries: List<AccessAnnotationEntry>,
    @ExcludeServiceFromWildcards private val excludeServiceFromWildcards: List<String>,
  ) : ApplicationInterceptor.Factory {
    override fun create(action: Action): ApplicationInterceptor? {
      // Gather all of the access annotations on this action.
      val actionEntries = mutableListOf<AccessAnnotationEntry>()
      for (annotation in action.function.annotations) when {
        annotation is Authenticated -> actionEntries += annotation.toAccessAnnotationEntry()
        registeredEntries.find { it.annotation == annotation.annotationClass } != null -> {
          actionEntries += registeredEntries.find { it.annotation == annotation.annotationClass }!!
        }
      }

<<<<<<< HEAD
      // This action is explicitly marked as unauthenticated, so we return null (do not intercept)
      if (action.hasAnnotation<Unauthenticated>()) {
        check(actionEntries.size == 0) {
=======
      // Do not intercept if this action is explicitly marked as unauthenticated.
      if (action.hasAnnotation<Unauthenticated>()) {
        check(actionEntries.isEmpty()) {
>>>>>>> 84efe3fb
          val otherAnnotations = actionEntries
            .filterNot { it.annotation == Unauthenticated::class }
            .map { "@${it.annotation.qualifiedName!!}" }
            .sorted()
            .joinToString()
          """${action.name}::${action.function.name}() is annotated with @${Unauthenticated::class.qualifiedName}, but also annotated with the following access annotations: $otherAnnotations. This is a contradiction.
          """.trimIndent()
        }
        return null
      }

<<<<<<< HEAD
      val allowAnyService = action.hasAnnotation<AllowAnyService>()

=======
>>>>>>> 84efe3fb
      // No access annotations. Fail with a useful message.
      check(allowAnyService || actionEntries.isNotEmpty()) {
        val requiredAnnotations = mutableListOf<KClass<out Annotation>>()
        requiredAnnotations += Authenticated::class
        requiredAnnotations += Unauthenticated::class
        requiredAnnotations += AllowAnyService::class
        requiredAnnotations += registeredEntries.map { it.annotation }
        """You need to register an AccessAnnotationEntry to tell the authorization system which capabilities and services are allowed to access ${action.name}::${action.function.name}(). You can either:
          |
          |A) Add an AccessAnnotationEntry multibinding in a module for one of the annotations on ${action.name}::${action.function.name}():
          |   ${action.function.annotations}
          |
          |   AccessAnnotationEntry Example Multibinding:
          |   multibind<AccessAnnotationEntry>().toInstance(
          |     AccessAnnotationEntry<${
              action.function.annotations.filter {
                it.annotationClass.simpleName.toString().endsWith("Access")
              }
                .firstOrNull()?.annotationClass?.simpleName ?: "{Access Annotation Class Simple Name}"
            }>(capabilities = ???, services = ???))
          |
          |B) Add an AccessAnnotation to ${action.name}::${action.function.name}() that already has a matching AccessAnnotationEntry such as:
          |   $requiredAnnotations
          |
          |
          """.trimMargin()
      }

<<<<<<< HEAD
=======
      if (actionEntries.size > 1) {
        val (openAuthEntries, closedAuthEntries) = actionEntries.partition { it.services.isEmpty() && it.capabilities.isEmpty() }
        if (openAuthEntries.isNotEmpty() && closedAuthEntries.isNotEmpty()) {
          val openAuthString = openAuthEntries.joinToString(separator = ",") { "@${it.annotation.simpleName.toString()}" }
          val closedAuthString = closedAuthEntries.joinToString(separator = ",") { "@${it.annotation.simpleName.toString()}" }
          logger.warn("Conflicting auth annotations on ${action.name}::${action.function.name}(), $openAuthString won't have any effect due to $closedAuthString")
        }
      }

>>>>>>> 84efe3fb
      // Return an interceptor representing the union of the capabilities/services of all
      // annotations.
      val allowedServices = actionEntries.flatMap { it.services }.toSet()
      val allowedCapabilities = actionEntries.flatMap { it.capabilities }.toSet()

      if (!allowAnyService && allowedServices.isEmpty() && allowedCapabilities.isEmpty()) {
        logger.warn { "${action.name}::${action.function.name}() is has an empty set of allowed services and capabilities. This method of allowing all services and users is deprecated."}
      }

      return AccessInterceptor(
        allowedServices,
        allowedCapabilities,
        caller,
        allowAnyService,
        excludeServiceFromWildcards.toSet()
      )
    }

    private fun Authenticated.toAccessAnnotationEntry() = AccessAnnotationEntry(
      Authenticated::class, services.toList(), capabilities.toList()
    )

    private inline fun <reified T : Annotation> Action.hasAnnotation() =
      function.annotations.any { it.annotationClass == T::class }
  }

  /** Check whether the caller is allowed to access this endpoint */
  private fun isAuthorized(caller: MiskCaller): Boolean {
<<<<<<< HEAD
    // Compatability with the no-arguments @Authenticated decorator
    if (allowedServices.isEmpty() && allowedCapabilities.isEmpty() && !allowAnyService) {
      return true
    }

    if (caller.user != null) {
      return caller.capabilities.any { allowedCapabilities.contains(it) }
    }

    if (caller.service != null) {
      val allowedAny = allowAnyService && !excludeServicesFromWildcard.contains(caller.service)
      return allowedAny || allowedServices.contains(caller.service)
    }

    return false
=======
    // Allow if we don't have any requirements on service or capability
    if (allowedServices.isEmpty() && allowedCapabilities.isEmpty()) return true

    // Allow if the caller has provided an allowed capability
    return caller.hasCapability(allowedCapabilities) || caller.isService(allowedServices)
>>>>>>> 84efe3fb
  }

  companion object {
    val logger = getLogger<AccessInterceptor>()
  }
}<|MERGE_RESOLUTION|>--- conflicted
+++ resolved
@@ -44,15 +44,9 @@
         }
       }
 
-<<<<<<< HEAD
-      // This action is explicitly marked as unauthenticated, so we return null (do not intercept)
-      if (action.hasAnnotation<Unauthenticated>()) {
-        check(actionEntries.size == 0) {
-=======
       // Do not intercept if this action is explicitly marked as unauthenticated.
       if (action.hasAnnotation<Unauthenticated>()) {
         check(actionEntries.isEmpty()) {
->>>>>>> 84efe3fb
           val otherAnnotations = actionEntries
             .filterNot { it.annotation == Unauthenticated::class }
             .map { "@${it.annotation.qualifiedName!!}" }
@@ -64,11 +58,8 @@
         return null
       }
 
-<<<<<<< HEAD
       val allowAnyService = action.hasAnnotation<AllowAnyService>()
 
-=======
->>>>>>> 84efe3fb
       // No access annotations. Fail with a useful message.
       check(allowAnyService || actionEntries.isNotEmpty()) {
         val requiredAnnotations = mutableListOf<KClass<out Annotation>>()
@@ -97,8 +88,6 @@
           """.trimMargin()
       }
 
-<<<<<<< HEAD
-=======
       if (actionEntries.size > 1) {
         val (openAuthEntries, closedAuthEntries) = actionEntries.partition { it.services.isEmpty() && it.capabilities.isEmpty() }
         if (openAuthEntries.isNotEmpty() && closedAuthEntries.isNotEmpty()) {
@@ -108,7 +97,6 @@
         }
       }
 
->>>>>>> 84efe3fb
       // Return an interceptor representing the union of the capabilities/services of all
       // annotations.
       val allowedServices = actionEntries.flatMap { it.services }.toSet()
@@ -137,29 +125,15 @@
 
   /** Check whether the caller is allowed to access this endpoint */
   private fun isAuthorized(caller: MiskCaller): Boolean {
-<<<<<<< HEAD
-    // Compatability with the no-arguments @Authenticated decorator
-    if (allowedServices.isEmpty() && allowedCapabilities.isEmpty() && !allowAnyService) {
+    // Allow if we don't have any requirements on service or capability
+    if (allowedServices.isEmpty() && allowedCapabilities.isEmpty() && !allowAnyService) return true
+
+    if (allowAnyService && caller.service != null && !excludeServicesFromWildcard.contains(caller.service)) {
       return true
     }
 
-    if (caller.user != null) {
-      return caller.capabilities.any { allowedCapabilities.contains(it) }
-    }
-
-    if (caller.service != null) {
-      val allowedAny = allowAnyService && !excludeServicesFromWildcard.contains(caller.service)
-      return allowedAny || allowedServices.contains(caller.service)
-    }
-
-    return false
-=======
-    // Allow if we don't have any requirements on service or capability
-    if (allowedServices.isEmpty() && allowedCapabilities.isEmpty()) return true
-
     // Allow if the caller has provided an allowed capability
     return caller.hasCapability(allowedCapabilities) || caller.isService(allowedServices)
->>>>>>> 84efe3fb
   }
 
   companion object {
