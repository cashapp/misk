--- conflicted
+++ resolved
@@ -122,7 +122,6 @@
    *  Use this value only when necessary.
    */
   val override_shutdown_idle_timeout: Long? = null,
-<<<<<<< HEAD
 
   /**
    * How often readiness will re-run its status check.
@@ -133,69 +132,7 @@
 
   /** Maximum age of readiness status. If exceeded readiness will return an error */
   val readiness_max_age_ms: Int = 10000
-) : Config {
-  @Deprecated(
-    message = "obsolete; for binary-compatibility only",
-    level = DeprecationLevel.HIDDEN,
-  )
-  constructor(
-    port: Int,
-    idle_timeout: Long = 0,
-    health_port: Int = -1,
-    host: String? = null,
-    ssl: WebSslConfig? = null,
-    unix_domain_socket: WebUnixDomainSocketConfig? = null,
-    http2: Boolean = false,
-    selectors: Int? = null,
-    acceptors: Int? = null,
-    queue_size: Int? = null,
-    jetty_max_thread_pool_size: Int = 200,
-    jetty_min_thread_pool_size: Int = 8,
-    jetty_max_thread_pool_queue_size: Int = 300,
-    enable_thread_pool_queue_metrics: Boolean = false,
-    action_exception_log_level: ActionExceptionLogLevelConfig = ActionExceptionLogLevelConfig(),
-    jetty_max_concurrent_streams: Int? = null,
-    close_connection_percent: Double = 0.01,
-    gzip: Boolean = true,
-    minGzipSize: Int = 1024,
-    cors: Map<String, CorsConfig> = mapOf(),
-    concurrency_limiter_disabled: Boolean = false,
-    shutdown_sleep_ms: Int = 0,
-    http_request_header_size: Int? = null,
-    http_header_cache_size: Int? = null,
-    override_shutdown_idle_timeout: Long? = null,
-  ) : this(
-    port = port,
-    idle_timeout = idle_timeout,
-    health_port = health_port,
-    host = host,
-    ssl = ssl,
-    unix_domain_socket = unix_domain_socket,
-    http2 = http2,
-    selectors = selectors,
-    acceptors = acceptors,
-    queue_size = queue_size,
-    jetty_max_thread_pool_size = jetty_max_thread_pool_size,
-    jetty_min_thread_pool_size = jetty_min_thread_pool_size,
-    jetty_max_thread_pool_queue_size = jetty_max_thread_pool_queue_size,
-    enable_thread_pool_queue_metrics = enable_thread_pool_queue_metrics,
-    action_exception_log_level = action_exception_log_level,
-    jetty_max_concurrent_streams = jetty_max_concurrent_streams,
-    close_connection_percent = close_connection_percent,
-    gzip = gzip,
-    minGzipSize = minGzipSize,
-    cors = cors,
-    concurrency_limiter_disabled = concurrency_limiter_disabled,
-    concurrency_limiter_log_level = Level.ERROR,
-    shutdown_sleep_ms = shutdown_sleep_ms,
-    http_request_header_size = http_request_header_size,
-    http_header_cache_size = http_header_cache_size,
-    override_shutdown_idle_timeout = override_shutdown_idle_timeout,
-  )
-}
-=======
 ) : Config
->>>>>>> 8d4a8af6
 
 data class WebSslConfig @JvmOverloads constructor(
   /** HTTPS port to listen on, or 0 for any available port. */
