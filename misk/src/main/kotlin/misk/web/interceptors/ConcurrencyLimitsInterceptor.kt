--- conflicted
+++ resolved
@@ -180,10 +180,7 @@
         .mapNotNull { it.create(action) }
         .firstOrNull()
         ?: SimpleLimiter.Builder()
-<<<<<<< HEAD
           .clock { Duration.between(Instant.EPOCH, clock.instant()).toNanos() }
-=======
-          .clock { clock.millis() }
           .limit(VegasLimit.newBuilder()
             // 2 is chosen somewhat arbitrarily here. Most services have one or two endpoints
             // that receive the majority of traffic (power law, yay!), and those endpoints should
@@ -191,7 +188,6 @@
             // configured Jetty to support.
             .initialLimit(config.jetty_max_thread_pool_size / 2)
             .build())
->>>>>>> b26ad282
           .named(quotaPath ?: action.name)
           .build()
     }
