--- conflicted
+++ resolved
@@ -1,30 +1,24 @@
 package misk.web.actions
 
+import com.google.common.util.concurrent.ServiceManager
+import misk.healthchecks.HealthCheck
 import misk.security.authz.Unauthenticated
 import misk.web.AvailableWhenDegraded
 import misk.web.Get
 import misk.web.Response
 import misk.web.ResponseContentType
-import misk.web.WebConfig
 import misk.web.mediatype.MediaTypes
 import wisp.logging.getLogger
-<<<<<<< HEAD
-import java.time.Clock
-import javax.inject.Inject
-import javax.inject.Singleton
-=======
 import jakarta.inject.Inject
 import com.google.inject.Provider
 import jakarta.inject.Singleton
->>>>>>> 8d4a8af6
 
 private val logger = getLogger<ReadinessCheckAction>()
 
 @Singleton
 class ReadinessCheckAction @Inject internal constructor(
-  private val readinessService: ReadinessCheckService,
-  private val config: WebConfig,
-  private val clock: Clock,
+  private val serviceManagerProvider: Provider<ServiceManager>,
+  @JvmSuppressWildcards private val healthChecks: List<HealthCheck>
 ) : WebAction {
 
   @Get("/_readiness")
@@ -32,17 +26,23 @@
   @Unauthenticated
   @AvailableWhenDegraded
   fun readinessCheck(): Response<String> {
+    val servicesNotRunning = serviceManagerProvider.get().servicesByState().values().asList()
+      .filterNot { it.isRunning }
 
-    val (lastUpdate, statuses) = readinessService.status
-      // Null until first run has finished, which means not yet ready
-      ?: return Response("", statusCode = 503)
+    for (service in servicesNotRunning) {
+      logger.info("Service not running: $service")
+    }
 
-    if (clock.instant().isAfter(lastUpdate.plusMillis(config.readiness_max_age_ms.toLong()))) {
-      logger.info("Failed health check: last status check is older than max age")
+    if (!servicesNotRunning.isEmpty()) {
+      // Don't do healthchecks if services haven't all started. The app isn't in a good state yet,
+      // and a health check could end up triggering random errors that we don't want to flood the
+      // logs with.
       return Response("", statusCode = 503)
     }
 
-    val failedHealthChecks = statuses.filter { !it.isHealthy }
+    val failedHealthChecks = healthChecks
+      .map { it.status() }
+      .filter { !it.isHealthy }
 
     if (failedHealthChecks.isEmpty()) {
       return Response("", statusCode = 200)
@@ -53,4 +53,4 @@
     }
     return Response("", statusCode = 503)
   }
-}
+}