package misk.web.actions

import com.google.common.util.concurrent.ServiceManager
import com.google.inject.util.Modules
import misk.healthchecks.FakeHealthCheck
import misk.healthchecks.FakeHealthCheckModule
import misk.services.FakeServiceModule
import misk.testing.MiskTest
import misk.testing.MiskTestModule
import misk.time.FakeClock
import misk.web.WebActionModule
import misk.web.WebConfig
import org.assertj.core.api.Assertions.assertThat
import org.junit.jupiter.api.Test
<<<<<<< HEAD
import java.util.concurrent.TimeUnit
import javax.inject.Inject
=======
import jakarta.inject.Inject
>>>>>>> 8d4a8af6

@MiskTest
class ReadinessCheckActionTest {
  @MiskTestModule
  val module = Modules.combine(
    TestWebActionModule(),
    FakeServiceModule(),
    FakeHealthCheckModule(),
    WebActionModule.create<ReadinessCheckAction>(),
  )

  @Inject lateinit var clock: FakeClock
  @Inject lateinit var config: WebConfig
  @Inject lateinit var readinessCheckAction: ReadinessCheckAction
  @Inject internal lateinit var readinessCheckService: ReadinessCheckService
  @Inject lateinit var serviceManager: ServiceManager
  @Inject lateinit var healthCheck: FakeHealthCheck

  @Test fun readinessDependsOnServiceStateAndHealthChecksPassing() {
    // Starts unhealthy
    assertThat(readinessCheckAction.readinessCheck().statusCode).isEqualTo(503)

    serviceManager.startAsync()
    serviceManager.awaitHealthy()

    // Healthy after start
    updateStatus()
    assertThat(readinessCheckAction.readinessCheck().statusCode).isEqualTo(200)

    updateStatus { healthCheck.setUnhealthy() }
    assertThat(readinessCheckAction.readinessCheck().statusCode).isEqualTo(503)

    updateStatus { healthCheck.setHealthy() }
    assertThat(readinessCheckAction.readinessCheck().statusCode).isEqualTo(200)

    // unhealthy when stale
    clock.add((config.readiness_max_age_ms + 1).toLong(), TimeUnit.MILLISECONDS)
    assertThat(readinessCheckAction.readinessCheck().statusCode).isEqualTo(503)

    serviceManager.stopAsync()
    serviceManager.awaitStopped()
    assertThat(readinessCheckAction.readinessCheck().statusCode).isEqualTo(503)
  }

  private fun updateStatus(fn: () -> Unit = {}) {
    fn()
    readinessCheckService.refreshStatuses()
  }
}<|MERGE_RESOLUTION|>--- conflicted
+++ resolved
@@ -2,6 +2,7 @@
 
 import com.google.common.util.concurrent.ServiceManager
 import com.google.inject.util.Modules
+import misk.MiskTestingServiceModule
 import misk.healthchecks.FakeHealthCheck
 import misk.healthchecks.FakeHealthCheckModule
 import misk.services.FakeServiceModule
@@ -12,58 +13,35 @@
 import misk.web.WebConfig
 import org.assertj.core.api.Assertions.assertThat
 import org.junit.jupiter.api.Test
-<<<<<<< HEAD
+import jakarta.inject.Inject
 import java.util.concurrent.TimeUnit
-import javax.inject.Inject
-=======
-import jakarta.inject.Inject
->>>>>>> 8d4a8af6
 
 @MiskTest
 class ReadinessCheckActionTest {
   @MiskTestModule
   val module = Modules.combine(
-    TestWebActionModule(),
+    MiskTestingServiceModule(),
     FakeServiceModule(),
     FakeHealthCheckModule(),
-    WebActionModule.create<ReadinessCheckAction>(),
+    WebActionModule.create<ReadinessCheckAction>()
   )
 
-  @Inject lateinit var clock: FakeClock
-  @Inject lateinit var config: WebConfig
   @Inject lateinit var readinessCheckAction: ReadinessCheckAction
-  @Inject internal lateinit var readinessCheckService: ReadinessCheckService
   @Inject lateinit var serviceManager: ServiceManager
   @Inject lateinit var healthCheck: FakeHealthCheck
 
   @Test fun readinessDependsOnServiceStateAndHealthChecksPassing() {
-    // Starts unhealthy
-    assertThat(readinessCheckAction.readinessCheck().statusCode).isEqualTo(503)
-
     serviceManager.startAsync()
     serviceManager.awaitHealthy()
-
-    // Healthy after start
-    updateStatus()
     assertThat(readinessCheckAction.readinessCheck().statusCode).isEqualTo(200)
 
-    updateStatus { healthCheck.setUnhealthy() }
+    healthCheck.setUnhealthy()
     assertThat(readinessCheckAction.readinessCheck().statusCode).isEqualTo(503)
-
-    updateStatus { healthCheck.setHealthy() }
+    healthCheck.setHealthy()
     assertThat(readinessCheckAction.readinessCheck().statusCode).isEqualTo(200)
-
-    // unhealthy when stale
-    clock.add((config.readiness_max_age_ms + 1).toLong(), TimeUnit.MILLISECONDS)
-    assertThat(readinessCheckAction.readinessCheck().statusCode).isEqualTo(503)
 
     serviceManager.stopAsync()
     serviceManager.awaitStopped()
     assertThat(readinessCheckAction.readinessCheck().statusCode).isEqualTo(503)
   }
-
-  private fun updateStatus(fn: () -> Unit = {}) {
-    fn()
-    readinessCheckService.refreshStatuses()
-  }
 }