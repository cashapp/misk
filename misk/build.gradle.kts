plugins {
  id("com.squareup.wire")
}

dependencies {
  implementation(Dependencies.kotlinStdLibJdk8)
  implementation(Dependencies.bouncycastle)
  implementation(Dependencies.guava)
  implementation(Dependencies.guice)
  implementation(Dependencies.javaxInject)
  implementation(Dependencies.okHttp)
  implementation(Dependencies.okio)
  implementation(Dependencies.kotlinReflection)
  implementation(Dependencies.moshiCore)
  implementation(Dependencies.moshiKotlin)
  implementation(Dependencies.moshiAdapters)
  implementation(Dependencies.httpComponentsCore5)
  implementation(Dependencies.jettyHttp2)
  implementation(Dependencies.jettyServer)
  implementation(Dependencies.jettyUnixSocket)
  implementation(Dependencies.servletApi)
  implementation(Dependencies.jettyAlpnJava)
  implementation(Dependencies.jettyServlet)
  implementation(Dependencies.jettyServlets)
  implementation(Dependencies.jettyWebsocketServlet)
  implementation(Dependencies.jettyWebsocketServer)
  implementation(Dependencies.kubernetesClient)
  implementation(Dependencies.loggingApi)
  implementation(Dependencies.wireGrpcClient)
  implementation(Dependencies.wireMoshiAdapter)
  implementation(Dependencies.wireRuntime)
  implementation(Dependencies.jacksonDatabind)
  implementation(Dependencies.jacksonDataformatYaml)
  implementation(Dependencies.jacksonKotlin)
  implementation(Dependencies.jacksonJsr310)
  implementation(Dependencies.jCommander)
  implementation(Dependencies.openTracing)
  implementation(Dependencies.openTracingUtil)
  implementation(Dependencies.openTracingOkHttp)
  implementation(Dependencies.retrofit)
  implementation(Dependencies.retrofitMoshi)
  implementation(Dependencies.retrofitProtobuf)
  implementation(Dependencies.retrofitWire)
  implementation(Dependencies.jaxbApi)
  implementation(Dependencies.prometheusClient)
  implementation(Dependencies.prometheusHotspot)
  implementation(Dependencies.jnrUnixsocket)
  implementation(Dependencies.concurrencyLimitsCore)
  implementation(project(":misk-core"))
  implementation(project(":misk-metrics"))
  implementation(project(":misk-prometheus"))
  implementation(project(":misk-service"))
  api(project(":misk-actions"))
  api(project(":misk-inject"))
  api(project(":wisp-client"))
  api(project(":wisp-config"))
  api(project(":wisp-deployment"))
  api(project(":wisp-deployment-testing"))  // for fake implementation
  api(project(":wisp-logging"))

  testImplementation(Dependencies.kotlinxCoroutines)
  testImplementation(Dependencies.mockitoCore)
  testImplementation(project(":misk-metrics-testing"))
  testImplementation(project(":misk-testing"))
  testImplementation(Dependencies.junit4Api)
  testImplementation(Dependencies.assertj)
  testImplementation(Dependencies.kotlinTest)
  testImplementation(Dependencies.okHttpMockWebServer) {
    exclude(group = "junit")
  }
  testImplementation(Dependencies.openTracingMock)
  testImplementation(Dependencies.guavaTestLib)
}

<<<<<<< HEAD
afterEvaluate {
  project.tasks.dokka {
    outputDirectory = "$rootDir/docs/0.x"
    outputFormat = "gfm"
  }
}

val generatedSourceDir = "$buildDir/generated/source/wire-test"

wire {
  sourcePath {
    srcDir("src/test/proto/")
  }
  java {
    out = generatedSourceDir
  }
}

// Make sure the Wire-generated sources are test-only.
afterEvaluate {
  val generatedSourceGlob = "$generatedSourceDir/**"

  sourceSets {
    val main by getting {
      java.setSrcDirs(java.srcDirs.filter { !it.path.contains(generatedSourceDir) })
    }
    val test by getting {
      java.srcDir(generatedSourceDir)
    }
  }

  tasks {
    compileJava {
      exclude(generatedSourceGlob)
    }
    compileTestJava {
      include(generatedSourceGlob)
    }
  }
}

=======
>>>>>>> 406f79bf
apply(from = "$rootDir/gradle-mvn-publish.gradle")<|MERGE_RESOLUTION|>--- conflicted
+++ resolved
@@ -72,14 +72,6 @@
   testImplementation(Dependencies.guavaTestLib)
 }
 
-<<<<<<< HEAD
-afterEvaluate {
-  project.tasks.dokka {
-    outputDirectory = "$rootDir/docs/0.x"
-    outputFormat = "gfm"
-  }
-}
-
 val generatedSourceDir = "$buildDir/generated/source/wire-test"
 
 wire {
@@ -114,6 +106,4 @@
   }
 }
 
-=======
->>>>>>> 406f79bf
 apply(from = "$rootDir/gradle-mvn-publish.gradle")