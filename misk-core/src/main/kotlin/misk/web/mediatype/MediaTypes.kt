--- conflicted
+++ resolved
@@ -65,11 +65,8 @@
       "json" -> APPLICATION_JSON_MEDIA_TYPE
       "png" -> IMAGE_PNG_MEDIA_TYPE
       "svg" -> IMAGE_SVG_MEDIA_TYPE
-<<<<<<< HEAD
+      "txt" -> TEXT_PLAIN_UTF8_MEDIA_TYPE
       "xml" -> APPLICATION_XML_MEDIA_TYPE
-=======
-      "txt" -> TEXT_PLAIN_UTF8_MEDIA_TYPE
->>>>>>> 0b30d631
       else -> APPLICATION_OCTETSTREAM_MEDIA_TYPE
     }
   }
