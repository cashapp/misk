package misk.jobqueue

import com.google.common.collect.Queues
import misk.backoff.FlatBackoff
import misk.backoff.retry
import misk.hibernate.Gid
import misk.hibernate.Session
import misk.tokens.TokenGenerator
import java.time.Clock
import java.time.Duration
import java.time.Instant
import java.util.concurrent.ConcurrentHashMap
import java.util.concurrent.ConcurrentLinkedDeque
import java.util.concurrent.PriorityBlockingQueue
import jakarta.inject.Inject
import com.google.inject.Provider
import jakarta.inject.Singleton
import java.util.concurrent.LinkedBlockingQueue
import kotlin.jvm.Throws

/**
 * A fake implementation of [JobQueue] and [FakeTransactionalJobQueue] intended for testing.
 *
 * A [FakeJobQueue] adds helper methods to inspect the jobs in the queue and to trigger processing.
 *
 * Example usage might look like this:
 * ```
 * callApiThatEnqueuesJob()
 * assertJobIsCorrect(fakeJobQueue.peekJobs(MY_QUEUE).first())
 *
 * fakeJobQueue.handleJobs()
 * assertJobSideEffects()
 * ```
 */
@Singleton
class FakeJobQueue @Inject constructor(
  private val clock: Clock,
  private val jobHandlers: Provider<Map<QueueName, JobHandler>>,
  private val tokenGenerator: TokenGenerator
) : JobQueue, TransactionalJobQueue {
  private val jobQueues = ConcurrentHashMap<QueueName, PriorityBlockingQueue<FakeJob>>()
  private val deadletteredJobs = ConcurrentHashMap<QueueName, ConcurrentLinkedDeque<FakeJob>>()
<<<<<<< HEAD
  private val returnedForRetryJobs = ConcurrentHashMap<QueueName, ConcurrentLinkedDeque<FakeJob>>()
=======
  private val failureJobQueues = ConcurrentHashMap<QueueName, LinkedBlockingQueue<Exception>>()
  private val failureJobQueue = LinkedBlockingQueue<Exception>()
>>>>>>> 99500b41

  /**
   * pushFailure is used to cause the next enqueue/batchEnqueue call to the job queue to throw.
   * When queueName is omitted, any enqueue will fail. Otherwise, only enqueues to the specific
   * queueName will throw the pushed exception.
   *
   * pushFailure can be used multiple times to queue up multiple failures
   */
  fun pushFailure(
    e: Exception,
    queueName: QueueName? = null
  ) {
    queueName?.let { failureJobQueues.getOrPut(it, ::LinkedBlockingQueue).add(e) } ?: failureJobQueue.add(e)
  }

  private fun nextFailure(queueName: QueueName?): Exception? {
    return queueName?.let { failureJobQueues.get(it)?.poll()} ?: failureJobQueue.poll()
  }

  @Throws
  private fun throwIfQueuedFailure(queueName: QueueName?) {
    nextFailure(queueName)?.let { throw(it) }
  }
  override fun enqueue(
    session: Session,
    gid: Gid<*, *>,
    queueName: QueueName,
    body: String,
    idempotenceKey: String,
    deliveryDelay: Duration?,
    attributes: Map<String, String>
  ) {
    enqueue(session, queueName, body, idempotenceKey, deliveryDelay, attributes)
  }

  override fun enqueue(
    session: Session,
    queueName: QueueName,
    body: String,
    idempotenceKey: String,
    deliveryDelay: Duration?,
    attributes: Map<String, String>
  ) {
    session.onPostCommit {
      throwIfQueuedFailure(queueName)
      enqueue(queueName, body, idempotenceKey, deliveryDelay, attributes)
    }
  }

  override fun enqueue(
    queueName: QueueName,
    body: String,
    idempotenceKey: String,
    deliveryDelay: Duration?,
    attributes: Map<String, String>
  ) {
    throwIfQueuedFailure(queueName)
    val id = tokenGenerator.generate("fakeJobQueue")
    val job =
      FakeJob(queueName, id, idempotenceKey, body, attributes, clock.instant(), deliveryDelay)
    jobQueues.getOrPut(queueName, ::PriorityBlockingQueue).add(job)
  }

  override fun batchEnqueue(
    queueName: QueueName,
    jobs: List<JobQueue.JobRequest>
  ) {
    jobs.forEach {
      enqueue(queueName, it.body, it.idempotenceKey, it.deliveryDelay, it.attributes)
    }
  }

  fun peekJobs(queueName: QueueName): List<Job> {
    val jobs = jobQueues[queueName]
    return jobs?.sortedBy { it.id } ?: listOf()
  }

  fun peekDeadlettered(queueName: QueueName): List<Job> {
    val jobs = deadletteredJobs[queueName]
    return jobs?.toList() ?: listOf()
  }

  fun peekReturnedForRetry(queueName: QueueName): List<Job> {
    val jobs = returnedForRetryJobs[queueName]
    return jobs?.toList() ?: listOf()
  }

  /** Returns all jobs that were handled. */
  fun handleJobs(
    queueName: QueueName,
    assertAcknowledged: Boolean = true,
    retries: Int = 1,
    considerDelays: Boolean = false
  ): List<FakeJob> {
    val jobs = jobQueues[queueName] ?: return listOf()
    return processJobs(assertAcknowledged, retries, false) {
      pollNextJob(jobs, considerDelays)
    }
  }

  /** Returns all jobs that were handled. */
  fun handleJobs(
    assertAcknowledged: Boolean = true,
    considerDelays: Boolean = false
  ): List<FakeJob> {
    val result = mutableListOf<FakeJob>()
    for (queueName in jobQueues.keys) {
      result += handleJobs(queueName, assertAcknowledged, considerDelays = considerDelays)
    }
    return result
  }

  /** Returns true if job was handled. */
  fun handleJob(
    job: Job,
    assertAcknowledged: Boolean = true,
    retries: Int = 1
  ): Boolean {
    return processJobs(assertAcknowledged, retries, false) {
      if (jobQueues[job.queueName]?.remove(job) == true) job as FakeJob else null
    }.isNotEmpty()
  }

  /** Returns all jobs that were handled. */
  fun reprocessDeadlettered(
    queueName: QueueName,
    assertAcknowledged: Boolean = true,
    retries: Int = 1
  ): List<FakeJob> {
    val jobs = deadletteredJobs[queueName] ?: return listOf()
    return processJobs(assertAcknowledged, retries, true) {
      jobs.poll()
    }
  }

  /** Returns true if job was handled. */
  fun reprocessDeadlettered(
    job: Job,
    assertAcknowledged: Boolean = true,
    retries: Int = 1
  ): Boolean {
    return processJobs(assertAcknowledged, retries, true) {
      if (deadletteredJobs[job.queueName]?.remove(job) == true) job as FakeJob else null
    }.isNotEmpty()
  }

  /** jobsSupplier must remove jobs from the underlying deque. */
  private fun processJobs(
    assertAcknowledged: Boolean,
    retries: Int,
    deadletter: Boolean,
    jobsSupplier: () -> FakeJob?
  ): List<FakeJob> {
    val jobHandlers = jobHandlers.get()
    val result = mutableListOf<FakeJob>()
    // Used to prevent an infinite loop by mistake in supplier.
    val touchedJobs = mutableSetOf<FakeJob>()
    while (true) {
      val job = jobsSupplier.invoke() ?: break
      check(touchedJobs.add(job))

      if (deadletter) {
        // If we don't reset whether it's deadlettered we'll always add it back to the queue.
        job.deadLettered = false
        job.acknowledged = false
        job.returnedForRetry = false
      }

      val jobHandler = jobHandlers[job.queueName]!!
      try {
        retry(retries, FlatBackoff(Duration.ofMillis(20))) { jobHandler.handleJob(job) }
      } catch (e: Throwable) {
        deadletteredJobs.getOrPut(job.queueName, ::ConcurrentLinkedDeque).add(job)
        // Re-throwing also ensures that we won't cause an infinite loop.
        throw e
      }

      result += job
      if (job.returnedForRetry) {
        returnedForRetryJobs.getOrPut(job.queueName, ::ConcurrentLinkedDeque).add(job)
      } else if (!job.deadLettered && assertAcknowledged && !job.acknowledged) {
        deadletteredJobs.getOrPut(job.queueName, ::ConcurrentLinkedDeque).add(job)
        error("Expected $job to be acknowledged after handling")
      }
    }

    // Reenqueue deadlettered jobs outside of the main loop to prevent an infinite loop.
    result.forEach { job ->
      if (job.deadLettered || !job.acknowledged) {
        deadletteredJobs.getOrPut(job.queueName, ::ConcurrentLinkedDeque).add(job)
      }
    }
    return result
  }

  private fun pollNextJob(jobs: PriorityBlockingQueue<FakeJob>, considerDelays: Boolean): FakeJob? {
    if (!considerDelays) {
      return jobs.poll()
    }
    val now = clock.instant()!!
    while (true) {
      // [jobs] queue is sorted by [deliverAt].
      val job = jobs.peek()
      if (job == null
        || (job.deliveryDelay != null && job.deliverAt.isAfter(now))) {
        return null
      }
      // If remove() is false, then we lost race to another worker and should retry.
      if (jobs.remove(job)) {
        return job
      }
    }
  }
}

data class FakeJob(
  override val queueName: QueueName,
  override val id: String,
  override val idempotenceKey: String,
  override val body: String,
  override val attributes: Map<String, String>,
  val enqueuedAt: Instant,
  val deliveryDelay: Duration? = null
) : Job, Comparable<FakeJob> {
  val deliverAt: Instant
    get() = when (deliveryDelay) {
      null -> enqueuedAt
      else -> enqueuedAt.plus(deliveryDelay)
    }
  var acknowledged: Boolean = false
    internal set
  var deadLettered: Boolean = false
    internal set
  var returnedForRetry: Boolean = false
    internal set

  override fun acknowledge() {
    acknowledged = true
  }

  override fun deadLetter() {
    deadLettered = true
  }

  override fun retryLater(recommendedWait: Duration) {
    returnedForRetry = true
  }

  override fun compareTo(other: FakeJob): Int {
    val result = deliverAt.compareTo(other.deliverAt)
    if (result == 0) {
      // FakeTokenGenerator generates tokens incrementally.
      return id.compareTo(other.id)
    }
    return result
  }
}<|MERGE_RESOLUTION|>--- conflicted
+++ resolved
@@ -40,12 +40,9 @@
 ) : JobQueue, TransactionalJobQueue {
   private val jobQueues = ConcurrentHashMap<QueueName, PriorityBlockingQueue<FakeJob>>()
   private val deadletteredJobs = ConcurrentHashMap<QueueName, ConcurrentLinkedDeque<FakeJob>>()
-<<<<<<< HEAD
   private val returnedForRetryJobs = ConcurrentHashMap<QueueName, ConcurrentLinkedDeque<FakeJob>>()
-=======
   private val failureJobQueues = ConcurrentHashMap<QueueName, LinkedBlockingQueue<Exception>>()
   private val failureJobQueue = LinkedBlockingQueue<Exception>()
->>>>>>> 99500b41
 
   /**
    * pushFailure is used to cause the next enqueue/batchEnqueue call to the job queue to throw.
