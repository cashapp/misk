--- conflicted
+++ resolved
@@ -71,11 +71,8 @@
         tools = toolsProvider.get().toSet(),
         resources = resourcesProvider.get().toSet(),
         prompts = promptsProvider.get().toSet(),
-<<<<<<< HEAD
+        instructionsProvider = instructionsProvider,
         mcpMetrics = mcpMetricsProvider.get(),
-=======
-        instructionsProvider = instructionsProvider
->>>>>>> 4cd057db
       )
     }
     bind(serverKey).toProvider(serverProvider).asSingleton()
