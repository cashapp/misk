--- conflicted
+++ resolved
@@ -16,7 +16,6 @@
   testImplementation(Dependencies.wireRuntime)
 }
 
-<<<<<<< HEAD
 sourceSets {
   val main by getting {
     resources.srcDir(listOf(
@@ -63,13 +62,4 @@
   }
 }
 
-afterEvaluate {
-  project.tasks.dokka {
-    outputDirectory = "$rootDir/docs/0.x"
-    outputFormat = "gfm"
-  }
-}
-
-=======
->>>>>>> 406f79bf
 apply(from = "$rootDir/gradle-mvn-publish.gradle")