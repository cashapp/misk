plugins {
  id("com.squareup.wire")
}

dependencies {
  implementation(Dependencies.kotlinReflection)
  implementation(project(":misk"))
  implementation(project(":misk-core"))
  api(project(":misk-inject"))
  api(project(":wisp-deployment"))

  testImplementation(project(":misk-testing"))
  testImplementation(Dependencies.assertj)
  testImplementation(Dependencies.kotlinTest)
  testImplementation(Dependencies.moshiKotlin)
  testImplementation(Dependencies.wireRuntime)
}

<<<<<<< HEAD
=======
sourceSets {
  val main by getting {
    resources.srcDir(listOf(
      "web/tabs/admin-dashboard/lib",
      "web/tabs/config/lib",
      "web/tabs/database/lib",
      "web/tabs/web-actions/lib"
    ))
    resources.exclude("**/node_modules")
  }
}

val generatedSourceDir = "$buildDir/generated/source/wire-test"

wire {
  sourcePath {
    srcDir("src/test/proto/")
  }
  java {
    out = generatedSourceDir
  }
}

// Make sure the Wire-generated sources are test-only.
afterEvaluate {
  val generatedSourceGlob = "$generatedSourceDir/**"

  sourceSets {
    val main by getting {
      java.setSrcDirs(java.srcDirs.filter { !it.path.contains(generatedSourceDir) })
    }
    val test by getting {
      java.srcDir(generatedSourceDir)
    }
  }

  tasks {
    compileJava {
      exclude(generatedSourceGlob)
    }
    compileTestJava {
      include(generatedSourceGlob)
    }
  }
}

afterEvaluate {
  project.tasks.dokka {
    outputDirectory = "$rootDir/docs/0.x"
    outputFormat = "gfm"
  }
}

>>>>>>> 8fd594a5
apply(from = "$rootDir/gradle-mvn-publish.gradle")<|MERGE_RESOLUTION|>--- conflicted
+++ resolved
@@ -16,8 +16,6 @@
   testImplementation(Dependencies.wireRuntime)
 }
 
-<<<<<<< HEAD
-=======
 sourceSets {
   val main by getting {
     resources.srcDir(listOf(
@@ -64,12 +62,4 @@
   }
 }
 
-afterEvaluate {
-  project.tasks.dokka {
-    outputDirectory = "$rootDir/docs/0.x"
-    outputFormat = "gfm"
-  }
-}
-
->>>>>>> 8fd594a5
 apply(from = "$rootDir/gradle-mvn-publish.gradle")