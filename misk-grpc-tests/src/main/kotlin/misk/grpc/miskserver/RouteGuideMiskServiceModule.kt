--- conflicted
+++ resolved
@@ -13,13 +13,8 @@
 /** A module that runs a Misk gRPC server: Wire protos and a Jetty backend. */
 class RouteGuideMiskServiceModule : KAbstractModule() {
   override fun configure() {
-<<<<<<< HEAD
-    install(WebServerTestingModule(webConfig = WebServerTestingModule.TESTING_WEB_CONFIG.copy(http2 = true)))
+    install(WebServerTestingModule(webConfig = WebServerTestingModule.TESTING_WEB_CONFIG))
     install(Modules.override(MiskTestingServiceModule()).with(FakeMetricsModule()))
-=======
-    install(WebServerTestingModule(webConfig = WebServerTestingModule.TESTING_WEB_CONFIG))
-    install(MiskTestingServiceModule())
->>>>>>> 8a23ff75
     install(WebActionModule.create<GetFeatureGrpcAction>())
     install(WebActionModule.create<RouteChatGrpcAction>())
   }
